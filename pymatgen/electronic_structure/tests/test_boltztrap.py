--- conflicted
+++ resolved
@@ -14,7 +14,7 @@
         self.bz = BoltztrapAnalyzer.from_files(os.path.join(test_dir, "boltztrap"))
 
     def test_properties(self):
-        self.assertAlmostEqual(self.bz.gap, 1.66449389)
+        self.assertAlmostEqual(self.bz.gap, 1.66449313933234)
         array = self.bz.cond[300][102]
         self.assertAlmostEqual(array[0][0], 7.5756518e+19)
         self.assertAlmostEqual(array[0][2], -11.14679)
@@ -33,8 +33,8 @@
         self.assertAlmostEqual(self.bz.hall[400][800][3], 9.5623749e-28)
         self.assertAlmostEqual(self.bz.hall[400][68][7], 6.5106975e-10)
         self.assertAlmostEqual(self.bz.doping['p'][3], 1e18)
-        self.assertAlmostEqual(self.bz.mu_doping['p'][300][2], 0.155377071914)
-        self.assertAlmostEqual(self.bz.mu_doping['n'][300][-1], 1.64860243466)
+        self.assertAlmostEqual(self.bz.mu_doping['p'][300][2], 0.1553770018406)
+        self.assertAlmostEqual(self.bz.mu_doping['n'][300][-1], 1.6486016911581)
         self.assertAlmostEqual(self.bz.cond_doping['n'][800][3][1][1], 1.5564085e+16)
         self.assertAlmostEqual(self.bz.seebeck_doping['p'][600][2][0][1], 3.2860613e-23)
         self.assertAlmostEqual(self.bz.carrier_conc[500][67], 38.22832002)
@@ -42,47 +42,27 @@
 
     def test_get_average_eff_mass_tensor(self):
         arrayp = self.bz.get_average_eff_mass_tensor()['p']
-<<<<<<< HEAD
-        refp = [[9.59811382e-01, -8.43977792e-19, -4.66376242e-19],
-                [-8.43977792e-19, 2.93705659e+00, 2.98230675e-18],
-                [-4.66376242e-19, 2.98230675e-18, 7.60149480e-01]]
+        refp = [[9.61433200e-01, -8.45403883e-19, -4.67164290e-19],
+                [-8.45403883e-19, 2.94201941e+00, 2.98734603e-18],
+                [-4.67164290e-19, 2.98734603e-18, 7.61433924e-01]]
         for i in range(0, 3):
             for j in range(0, 3):
                 self.assertAlmostEqual(arrayp[i][j], refp[i][j])
         arrayn = self.bz.get_average_eff_mass_tensor()['n']
-        refn = [[9.93175685e-01, -1.19952865e-18, 2.09984689e-18],
-                [-1.19952865e-18, 9.81375550e-01, -2.24252485e-18],
-                [2.09984689e-18, -2.24252485e-18, 2.64678926e+00]]
+        refn = [[9.94853879e-01, -1.20155553e-18, 2.10339505e-18],
+                [-1.20155553e-18, 9.83033805e-01, -2.24631410e-18],
+                [2.10339505e-18, -2.24631410e-18, 2.65126161e+00]]
         for i in range(0, 3):
             for j in range(0, 3):
                 self.assertAlmostEqual(arrayn[i][j], refn[i][j])
 
     def test_get_eig_average_eff_mass_tensor(self):
         list_p = self.bz.get_eig_average_eff_mass_tensor()['p']
-        ref_p = [0.76014948015275929, 0.95981138218632356, 2.9370565873468486]
+        ref_p = [0.76143392414526168, 0.96143319999449595, 2.9420194068813688]
         for i in range(0, 3):
             self.assertAlmostEqual(list_p[i], ref_p[i])
         list_n = self.bz.get_eig_average_eff_mass_tensor()['n']
-        ref_n = [0.98137554988503861, 0.9931756850257033, 2.6467892600243781]
-=======
-        refp = [[9.68887240e-01, -7.42874488e-20, 1.81738232e-19],
-                [-7.42874488e-20, 2.94463908, -5.23810545e-18],
-                [1.81738232e-19, -5.23810545e-18, 7.44808138e-01]]
-        nptest.assert_allclose(arrayp, refp)
-        arrayn = self.bz.get_average_eff_mass_tensor()['n']
-        refn = [[1.01769157e+00, 5.27483483e-18, -5.08383843e-18],
-                [5.27483483e-18, 1.01031349e+00, 4.17440894e-18],
-                [-5.08383843e-18, 4.17440894e-18, 2.62933988e+00]]
-        nptest.assert_allclose(arrayn, refn)
-
-    def test_get_eig_average_eff_mass_tensor(self):
-        list_p = self.bz.get_eig_average_eff_mass_tensor()['p']
-        ref_p = [0.74480813774834398, 0.96888723962925827, 2.9446390767857635]
-        for i in range(0, 3):
-            self.assertAlmostEqual(list_p[i], ref_p[i])
-        list_n = self.bz.get_eig_average_eff_mass_tensor()['n']
-        ref_n = [1.0103134923591464, 1.0176915690738393, 2.6293398806340513]
->>>>>>> 443cc1aa
+        ref_n = [0.98303380521816752, 0.99485387934858083, 2.6512616074418562]
         for i in range(0, 3):
             self.assertAlmostEqual(list_n[i], ref_n[i])
 
