--- conflicted
+++ resolved
@@ -249,14 +249,7 @@
         #Sanitize only plot the uniq values
         uniq_d = []
         uniq_l = []
-<<<<<<< HEAD
-        temp_ticks_it = zip(ticks['distance'], ticks['label'])
-        temp_ticks = []
-        for t in temp_ticks_it:
-            temp_ticks.append(t)
-=======
         temp_ticks = list(zip(ticks['distance'], ticks['label']))
->>>>>>> ecaa68fe
         for i in range(len(temp_ticks)):
             if i == 0:
                 uniq_d.append(temp_ticks[i][0])
