--- conflicted
+++ resolved
@@ -701,23 +701,6 @@
             vout.update(dict(bandgap=gap, cbm=cbm, vbm=vbm,
                              is_gap_direct=is_direct))
 
-<<<<<<< HEAD
-        if self.projected_eigenvalues:
-            peigen = []
-            for i in range(len(eigen)):
-                peigen.append({})
-                for spin in eigen[i].keys():
-                    peigen[i][spin] = []
-                    for j in range(len(eigen[i][spin])):
-                        peigen[i][spin].append({})
-            for (spin, kpoint_index, band_index, ion_index, orbital), value \
-                    in self.projected_eigenvalues.items():
-                beigen = peigen[kpoint_index][str(spin)][band_index]
-                if orbital not in beigen:
-                    beigen[orbital] = [0.0] * nsites
-                beigen[orbital][ion_index] = value
-            vout['projected_eigenvalues'] = peigen
-=======
             if self.projected_eigenvalues:
                 peigen = []
                 for i in range(len(eigen)):
@@ -733,7 +716,6 @@
                         beigen[orbital] = [0.0] * nsites
                     beigen[orbital][ion_index] = value
                 vout['projected_eigenvalues'] = peigen
->>>>>>> 677ab29c
 
         vout['epsilon_static'] = self.epsilon_static
         d['output'] = vout
@@ -768,19 +750,12 @@
         return atomic_symbols, potcar_symbols
 
     def _parse_kpoints(self, elem):
-<<<<<<< HEAD
-        gen = elem.find("generation")
-        k = Kpoints("Kpoints from vasprun.xml")
-        k.style = gen.attrib["param"]
-        for v in gen.findall("v"):
-=======
         e = elem
         if elem.find("generation"):
             e = elem.find("generation")
         k = Kpoints("Kpoints from vasprun.xml")
         k.style = e.attrib["param"] if "params" in e.attrib else "Reciprocal"
         for v in e.findall("v"):
->>>>>>> 677ab29c
             name = v.attrib.get("name")
             toks = v.text.split()
             if name == "divisions":
@@ -796,13 +771,10 @@
             elif name == "weights":
                 weights = [i[0] for i in _parse_varray(va)]
         elem.clear()
-<<<<<<< HEAD
-=======
         if k.style == "Reciprocal":
             k = Kpoints(comment="Kpoints from vasprun.xml",
                     style="Reciprocal", num_kpts=len(k.kpts),
                     kpts=actual_kpoints, kpts_weights=weights)
->>>>>>> 677ab29c
         return k, actual_kpoints, weights
 
     def _parse_structure(self, elem):
@@ -848,11 +820,7 @@
                 data = np.array(_parse_varray(ss))
                 nrow, ncol = data.shape
                 for j in xrange(1, ncol):
-<<<<<<< HEAD
-                    pdos[Orbital.from_vasp_index(j - 1)][spin] = data
-=======
                     pdos[Orbital.from_vasp_index(j - 1)][spin] = data[:, j]
->>>>>>> 677ab29c
             pdoss.append(pdos)
         elem.clear()
         return Dos(efermi, energies, tdensities), \
