#!/usr/bin/env python
from __future__ import division, print_function

import os
import tempfile
import shutil

from pymatgen.util.testing import PymatgenTest
<<<<<<< HEAD
from monty.dev import lazy_property
=======
from monty.functools import lazy_property
>>>>>>> 49c36ce4
from pymatgen.core.lattice import Lattice
from pymatgen.core.structure import Structure
from pymatgen.io.abinitio import *
from pymatgen.io.abinitio.flows import *
from pymatgen.io.abinitio.tasks import *

_test_dir = os.path.join(os.path.dirname(__file__), "..", "..", "..", "..", 'test_files')


def ref_file(filename):
    return os.path.join(_test_dir, filename)


class FakeAbinitInput(object):
    """Emulate an Abinit input."""
    @lazy_property
    def pseudos(self):
        self._pseudos = ref_file("14si.pspnc")
        return self._pseudos

    @lazy_property
    def structure(self):
        coords = []
        coords.append([0, 0, 0])
        coords.append([0.75, 0.5, 0.75])
        lattice = Lattice([[3.8401979337, 0.00, 0.00],
                          [1.9200989668, 3.3257101909, 0.00],
                          [0.00, -2.2171384943, 3.1355090603]])
        self._structure = Structure(lattice, ["Si", "Si"], coords)
        return self._structure


class FlowUnitTest(PymatgenTest):
    """Ppovides helper function for testing Abinit flows."""
    def setUp(self):
        """Initialization phase."""
        super(FlowUnitTest, self).setUp()

        # Temporary directory for the flow.
        self.workdir = tempfile.mkdtemp()

        # Create the TaskManager.
        self.manager = TaskManager.from_file(os.path.join(_test_dir, "taskmanager.yml"))

        # Fake input file
        self.fake_input = FakeAbinitInput()

    def tearDown(self):
        """Delete workdir"""
        shutil.rmtree(self.workdir)


class AbinitFlowTest(FlowUnitTest):

    def test_base(self):
        """Testing AbinitFlow..."""
        flow = AbinitFlow(workdir=self.workdir, manager=self.manager)

        # Build a workflow with a task
        task0_w0 = flow.register_task(self.fake_input)
        self.assertTrue(len(flow) == 1)
        self.assertEqual(flow.num_tasks, 1)

        # Build a workflow containing two tasks depending on task0_w0
        work = Workflow()
        work.register(self.fake_input)
        work.register(self.fake_input)
        self.assertTrue(len(work) == 2)

        flow.register_work(work, deps={task0_w0: "WFK"})
        self.assertTrue(len(flow) == 2)

        # Add another workflow without dependencies.
        task0_w2 = flow.register_task(self.fake_input)
        self.assertTrue(len(flow) == 3)

        # Allocate internal tables
        flow.allocate()

        # Check dependecies.
        self.assertTrue(flow[1].depends_on(task0_w0))
        self.assertTrue(flow[1][0].depends_on(task0_w0))
        self.assertFalse(flow[2][0].depends_on(task0_w0))

        self.assertFalse(flow.all_ok)
        self.assertEqual(flow.num_tasks, 4)
        self.assertEqual(flow.ncpus_inuse, 0)

        # Check for deadlocks
        flow.check_dependencies()

        # Save the flow in pickle format.
        flow.build_and_pickle_dump()

        # Find the pickle file in workdir and recreate the flow.
        same_flow = AbinitFlow.pickle_load(self.workdir)

        self.assertEqual(same_flow, flow)

        # Test show_status
        flow.show_status()

#class BandStructureFlowTest(FlowUnitTest):
#    def test_base(self):
#        """Testing bandstructure flow..."""
#        flow = bandstructure_flow(self.workdir, self.manager, self.fake_input, self.fake_input)


if __name__ == '__main__':
    import unittest
    unittest.main()<|MERGE_RESOLUTION|>--- conflicted
+++ resolved
@@ -6,11 +6,7 @@
 import shutil
 
 from pymatgen.util.testing import PymatgenTest
-<<<<<<< HEAD
-from monty.dev import lazy_property
-=======
 from monty.functools import lazy_property
->>>>>>> 49c36ce4
 from pymatgen.core.lattice import Lattice
 from pymatgen.core.structure import Structure
 from pymatgen.io.abinitio import *
