--- conflicted
+++ resolved
@@ -10,19 +10,11 @@
 import six
 import numpy as np
 
-<<<<<<< HEAD
-from monty.string import is_string
-from pymatgen.util.string_utils import str_aligned, str_delimited
-from pymatgen.io.abinitio.abiobjects import Electrons
-from pymatgen.io.abinitio.pseudos import PseudoTable
-from six.moves import map, zip
-=======
 from six.moves import map, zip
 from monty.string import is_string
 from pymatgen.util.string_utils import str_aligned, str_delimited
 from .abiobjects import Electrons
 from .pseudos import PseudoTable
->>>>>>> 23493dec
 
 import logging
 logger = logging.getLogger(__name__)
